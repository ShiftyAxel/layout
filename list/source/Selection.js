﻿/** A component used to manage row selection state for lists. */
enyo.kind({
	name: "enyo.Selection",
	kind: enyo.Component,
	published: {
		//* If true, allows multiple selections.
		multi: false
	},
	events: {
		/**
			Fires when an item is selected.

				{kind: "Selection", onSelect: "selectRow"...
				...
				selectRow: function(inSender, inKey, inPrivateData) {
					...

			_inKey_ is whatever key was used to register 
			the selection (usually a row index).

			_inPrivateData_ references data registered
			with this key by the code that made the selection.
		*/
		onSelect: "",
		/**
			Fires when an item is deselected.

				{kind: "Selection", onSelect: "deselectRow"...
				...
				deselectRow: function(inSender, inKey, inPrivateData)
					...

			_inKey_ is whatever key was used to request
			the deselection (usually a row index).

			_inPrivateData_ references data registered
			with this key by the code that made the original 
			selection.
		*/
		onDeselect: "",
		//* Sent when selection changes (but not when the selection is cleared).
		onChange: ""
	},
	//* @protected
	create: function() {
		this.clear();
		this.inherited(arguments);
	},
	multiChanged: function() {
		if (!this.multi) {
			this.clear();
		}
		this.doChange();
	},
	highlander: function(inKey) {
		if (!this.multi) {
			this.deselect(this.lastSelected);
		}
	},
	//* @public
	//* Removes all selections.
	clear: function() {
		this.selected = {};
	},
	//* Returns true if the inKey row is selected.
	isSelected: function(inKey) {
		return this.selected[inKey];
	},
	//* Manually sets a row's state to selected or unselected.
	setByKey: function(inKey, inSelected, inData) {
		if (inSelected) {
			this.selected[inKey] = (inData || true);
			this.lastSelected = inKey;
			this.doSelect({key: inKey, data: this.selected[inKey]});
		} else {
			var was = this.isSelected(inKey);
			delete this.selected[inKey];
			this.doDeselect({key: inKey, data: was});
		}
		this.doChange();
	},
	//* Deselects a row.
	deselect: function(inKey) {
		if (this.isSelected(inKey)) {
			this.setByKey(inKey, false);
		}
	},
	//* Selects a row.  If the multi property is set to false, it will also deselect the previous selection.
	select: function(inKey, inData) {
		if (this.multi) {
			this.setByKey(inKey, !this.isSelected(inKey), inData);
		} else if (!this.isSelected(inKey)) {
			this.highlander();
			this.setByKey(inKey, true, inData);
		}
	},
	//* Toggles selection state for a row.  If the multi property is set to false, toggling a selection on will deselect the previous selection.
	toggle: function(inKey, inData) {
		if (!this.multi && this.lastSelected != inKey) {
			this.deselect(this.lastSelected);
		}
		this.setByKey(inKey, !this.isSelected(inKey), inData);
	},
<<<<<<< HEAD
	//* return the selection as a hash, where each selected item has a value, unselected ones are undefined
=======
	//* Returns the selection.
>>>>>>> 8254c8d9
	getSelected: function() {
		return this.selected;
	}
});<|MERGE_RESOLUTION|>--- conflicted
+++ resolved
@@ -101,11 +101,7 @@
 		}
 		this.setByKey(inKey, !this.isSelected(inKey), inData);
 	},
-<<<<<<< HEAD
-	//* return the selection as a hash, where each selected item has a value, unselected ones are undefined
-=======
-	//* Returns the selection.
->>>>>>> 8254c8d9
+	//* Return the selection as a hash, where each selected item has a value, unselected ones are undefined.
 	getSelected: function() {
 		return this.selected;
 	}
